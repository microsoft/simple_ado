#!/usr/bin/env python3

# Copyright (c) Microsoft Corporation.
# Licensed under the MIT license.

"""ADO build API wrapper."""

import enum
import json
import logging
from typing import Any, Iterator
import urllib.parse


from simple_ado.base_client import ADOBaseClient
from simple_ado.exceptions import ADOHTTPException
from simple_ado.http_client import ADOHTTPClient, ADOResponse
from simple_ado.types import TeamFoundationId
from simple_ado.utilities import download_from_response_stream


class BuildQueryOrder(enum.Enum):
    """The order for the build queries to be returned in."""

    FINISH_TIME_ASCENDING = "finishTimeAscending"
    FINISH_TIME_DESCENDING = "finishTimeDescending"
    QUEUE_TIME_ASCENDING = "queueTimeAscending"
    QUEUE_TIME_DESCENDING = "queueTimeDescending"
    START_TIME_ASCENDING = "startTimeAscending"
    START_TIME_DESCENDING = "startTimeDescending"


class ADOBuildClient(ADOBaseClient):
    """Wrapper class around the ADO Build APIs.

    :param http_client: The HTTP client to use for the client
    :param log: The logger to use
    """

    def __init__(self, http_client: ADOHTTPClient, log: logging.Logger) -> None:
        super().__init__(http_client, log.getChild("build"))

    def queue_build(
        self,
        *,
        project_id: str,
        definition_id: int,
        source_branch: str,
        variables: dict[str, str],
        requesting_identity: TeamFoundationId | None = None,
    ) -> ADOResponse:
        """Queue a new build.

        :param project_id: The ID of the project
        :param definition_id: The identity of the build definition to queue (can be a string)
        :param source_branch: The source branch for the build
        :param variables: A dictionary of variables to pass to the definition
        :param requesting_identity: The identity of the user who requested the build be queued

        :returns: The ADO response with the data in it
        """

        request_url = f"{self.http_client.api_endpoint(project_id=project_id)}/build/builds?api-version=4.1"
        variable_json = json.dumps(variables)

        self.log.debug(f"Queueing build ({definition_id}): {variable_json}")

        body = {
            "parameters": variable_json,
            "definition": {"id": definition_id},
            "sourceBranch": source_branch,
        }

        if requesting_identity:
            body["requestedFor"] = {"id": requesting_identity}

        response = self.http_client.post(request_url, json_data=body)
        return self.http_client.decode_response(response)

    def build_info(self, *, project_id: str, build_id: int) -> ADOResponse:
        """Get the info for a build.

        :param project_id: The ID of the project
        :param build_id: The identifier of the build to get the info for

        :returns: The ADO response with the data in it
        """

        request_url = (
            self.http_client.api_endpoint(project_id=project_id)
            + f"/build/builds/{build_id}?api-version=4.1"
        )
        response = self.http_client.get(request_url)
        return self.http_client.decode_response(response)

    def get_builds(
        self,
        *,
        project_id: str,
<<<<<<< HEAD
        definitions: Optional[List[int]] = None,
        order: BuildQueryOrder | None = None,
    ) -> Iterator[Dict[str, Any]]:
        """Get the info for a build.

        :param str project_id: The ID of the project
        :param int definitions: An optional list of build definition IDs to filter on
        :param order: The order of the builds to return
=======
        definitions: list[int] | None = None,
    ) -> Iterator[dict[str, Any]]:
        """Get the info for a build.

        :param project_id: The ID of the project
        :param definitions: An optional list of build definition IDs to filter on
>>>>>>> 94260673

        :returns: The ADO response with the data in it
        """

        request_url = (
            self.http_client.api_endpoint(project_id=project_id) + "/build/builds/?"
        )

        parameters = {
            "api-version": "4.1",
        }

        if definitions:
            parameters["definitions"] = ",".join(map(str, definitions))

        if order:
            parameters["queryOrder"] = order.value

        request_url += urllib.parse.urlencode(parameters)

        url = request_url

        while True:
            response = self.http_client.get(url)
            decoded = self.http_client.decode_response(response)
            yield from decoded["value"]

            continuation_token = response.headers.get(
                "X-MS-ContinuationToken", response.headers.get("x-ms-continuationtoken")
            )

            if not continuation_token:
                break

            url = request_url + f"&continuationToken={continuation_token}"

    def get_artifact_info(
        self, *, project_id: str, build_id: int, artifact_name: str
    ) -> ADOResponse:
        """Fetch an artifacts details from a build.

        :param project_id: The ID of the project
        :param build_id: The ID of the build
        :param artifact_name: The name of the artifact to fetch

        :returns: The ADO response with the data in it
        """

        parameters = {
            "artifactName": artifact_name,
            "api-version": "4.1",
        }

        request_url = f"{self.http_client.api_endpoint(project_id=project_id)}/build/builds/{build_id}/artifacts?"
        request_url += urllib.parse.urlencode(parameters)

        self.log.debug(f"Fetching artifact {artifact_name} from build {build_id}...")

        response = self.http_client.get(request_url)
        return self.http_client.decode_response(response)

    def download_artifact(
        self, *, project_id: str, build_id: int, artifact_name: str, output_path: str
    ) -> None:
        """Download an artifact from a build.

        :param project_id: The ID of the project
        :param build_id: The ID of the build
        :param artifact_name: The name of the artifact to fetch
        :param output_path: The path to write the output to.
        """

        parameters = {
            "artifactName": artifact_name,
            "$format": "zip",
            "api-version": "4.1",
        }

        request_url = f"{self.http_client.api_endpoint(project_id=project_id)}/build/builds/{build_id}/artifacts?"
        request_url += urllib.parse.urlencode(parameters)

        self.log.debug(f"Fetching artifact {artifact_name} from build {build_id}...")

        # This now redirects to a totally different domain. Since the domain is changing, requests will not keep the
        # authentication headers. We need to handle the redirect ourselves to avoid this.
        response = self.http_client.get(
            request_url, stream=True, allow_redirects=False, set_accept_json=False
        )

        try:

            while True:
                if not response.is_redirect:
                    break

                location = response.headers.get("location")

                if not location:
                    raise ADOHTTPException(
                        f"ADO returned a redirect status code without a location header, configuration={self}",
                        response,
                    )

                location_components = urllib.parse.urlsplit(location)

                if not location_components.hostname.endswith(".visualstudio.com"):
                    raise ADOHTTPException(
                        "ADO returned a redirect status code with a location header that is not on visualstudio.com, "
                        + f"configuration={self}",
                        response,
                    )

                response = self.http_client.get(
                    location, stream=True, allow_redirects=False, set_accept_json=False
                )

            download_from_response_stream(
                response=response, output_path=output_path, log=self.log
            )

        except Exception as ex:
            try:
                if response:
                    response.close()
            except Exception:
                pass
            finally:
                raise ex

    def get_leases(self, *, project_id: str, build_id: int) -> ADOResponse:
        """Get the retention leases for a build.

        :param project_id: The ID of the project
        :param build_id: The ID of the build

        :returns: The ADO response with the data in it
        """

        request_url = (
            self.http_client.api_endpoint(project_id=project_id)
            + f"/build/builds/{build_id}/leases?api-version=7.1-preview.1"
        )

        self.log.debug(f"Fetching leases for build {build_id}...")

        response = self.http_client.get(request_url)
        response_data = self.http_client.decode_response(response)
        return self.http_client.extract_value(response_data)

    def delete_leases(self, *, project_id: str, lease_ids: int | list[int]) -> None:
        """Delete leases.

        :param project_id: The ID of the project
        :param lease_ids: The IDs of the leases to delete
        """

        if isinstance(lease_ids, int):
            all_ids = [lease_ids]
        else:
            all_ids = lease_ids

        ids = ",".join(map(str, all_ids))

        request_url = (
            self.http_client.api_endpoint(project_id=project_id)
            + f"/build/retention/leases?api-version=7.1-preview.2&ids={ids}"
        )

        self.log.debug(f"Deleting leases '{ids}'...")

        response = self.http_client.delete(request_url)
        self.http_client.validate_response(response)

    def get_definitions(self, *, project_id: str) -> ADOResponse:
        """Get all definitions

        :param project_id: The ID of the project

        :returns: The project's definitions
        """

        request_url = (
            self.http_client.api_endpoint(project_id=project_id)
            + "/build/definitions?api-version=6.0"
        )

        response = self.http_client.get(request_url)
        response_data = self.http_client.decode_response(response)
        return self.http_client.extract_value(response_data)

    def get_definition(self, *, project_id: str, definition_id: int) -> ADOResponse:
        """Get all definitions

        :param project_id: The ID of the project
        :param definition_id: The identifier of the definition to get

        :returns: A definition
        """

        request_url = (
            self.http_client.api_endpoint(project_id=project_id)
            + f"/build/definitions/{definition_id}?api-version=6.0"
        )

        response = self.http_client.get(request_url)
        return self.http_client.decode_response(response)

    def delete_definition(self, *, project_id: str, definition_id: int) -> None:
        """Delete a definition and all associated builds.

        :param project_id: The ID of the project
        :param definition_id: The identifier of the definition to delete
        """

        request_url = (
            self.http_client.api_endpoint(project_id=project_id)
            + f"/build/definitions/{definition_id}?api-version=7.1-preview.7"
        )

        response = self.http_client.delete(request_url)
        self.http_client.validate_response(response)<|MERGE_RESOLUTION|>--- conflicted
+++ resolved
@@ -97,23 +97,14 @@
         self,
         *,
         project_id: str,
-<<<<<<< HEAD
-        definitions: Optional[List[int]] = None,
+        definitions: list[int] | None = None,
         order: BuildQueryOrder | None = None,
-    ) -> Iterator[Dict[str, Any]]:
-        """Get the info for a build.
-
-        :param str project_id: The ID of the project
-        :param int definitions: An optional list of build definition IDs to filter on
-        :param order: The order of the builds to return
-=======
-        definitions: list[int] | None = None,
     ) -> Iterator[dict[str, Any]]:
         """Get the info for a build.
 
         :param project_id: The ID of the project
         :param definitions: An optional list of build definition IDs to filter on
->>>>>>> 94260673
+        :param order: The order of the builds to return
 
         :returns: The ADO response with the data in it
         """
